# click

A fast package manager for NodeJS written in Rust.

## How fast?

Benchmark of [bun](https://bun.sh/) vs click **clean install**:
![Benchmark of bun vs click](./screenshots/benchmark.png)

Based on benchmarks done with [hyperfine](https://github.com/sharkdp/hyperfine), click is more or less the same speed as [Bun](https://bun.sh/) for **clean installs**. Due to the nature of HTTP, it is hard to give an accurate answer as to who is "faster", as there are occassions where bun is faster than click. Once caching is implemented, I hope for it to be as fast if not faster than Bun.

## What can it do?

At the moment it can perform an efficient clean install of a package which is stored in the `{CACHE_DIR}/node-cache` folder. This package manager **does not** yet utilize the cache or work as an out of the box package manager, [see here](#whats-missing) for more details.

## Why is it fast?

- Efficient version resolution which minimizes the HTTP throughput by using `{registry}/{package}/{version}` instead of `{registry}/{package}` which has a significantly larger body size
- Use of [reqwest](https://docs.rs/reqwest/latest/reqwest/) to create a HTTP connection pool
- Parallel and asyncronous HTTP requests to the [NPM Registry API](https://github.com/npm/registry/blob/master/docs/REGISTRY-API.md)
- Use of the `Accept: application/vnd.npm.install-v1+json; q=1.0, application/json; q=0.8, */*` header which results in smaller HTTP body sizes
- Duplicate avoidance by storing pre-installed versions in a HashMap for clean installs

## What's missing?

These are the primary functioning features required for this to pass as a "NodeJS package manager". There are plenty more quality of life and utlility features that will be neccessary:

- Use of the cache to avoid re-installing packages
- Creation and maintainence of a `package.json` in the working directory
- Creation and maintainence of a `package-lock.json` in the working directory _as well_ as for each package in the cache
- Creation and maintainence of a `node_modules` folder in the working directory that contains [symlinks](https://en.wikipedia.org/wiki/Symbolic_link) to the cached packages
- An `uninstall` command
- An `update` command
<<<<<<< HEAD
- Proper error handling everywhere
=======
- There is also an off case where some packages contain an operator at the end of their version like this `< version@2.2.3 > 1.1.2` which is not tolerated by [semver](https://docs.rs/semver/latest/semver/)
- Use checksums to verify file downloads
>>>>>>> b0e80958
<|MERGE_RESOLUTION|>--- conflicted
+++ resolved
@@ -31,9 +31,6 @@
 - Creation and maintainence of a `node_modules` folder in the working directory that contains [symlinks](https://en.wikipedia.org/wiki/Symbolic_link) to the cached packages
 - An `uninstall` command
 - An `update` command
-<<<<<<< HEAD
-- Proper error handling everywhere
-=======
 - There is also an off case where some packages contain an operator at the end of their version like this `< version@2.2.3 > 1.1.2` which is not tolerated by [semver](https://docs.rs/semver/latest/semver/)
 - Use checksums to verify file downloads
->>>>>>> b0e80958
+- Proper error handling everywhere